--- conflicted
+++ resolved
@@ -1,11 +1,8 @@
 import os
 from typing import List, Tuple, Union
 
-<<<<<<< HEAD
+from ..filesystem import open_fs
 from ..utils.identifiers import decode_experiment_id
-=======
->>>>>>> 4526c4a5
-from ..filesystem import open_fs
 from .collections import ExperimentCollection
 from .experiment import ExperimentStorage
 
@@ -120,7 +117,6 @@
         return self
 
     def _refresh(self):
-        from ..execution.identifiers import decode_experiment_id
         for url in self._index["url"]:
             with open_fs(url) as filesystem:
                 for path, info in filesystem.walk.info():
