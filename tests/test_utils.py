--- conflicted
+++ resolved
@@ -66,10 +66,6 @@
         utils.save_file("invalid.extension", [])
 
 
-<<<<<<< HEAD
-
-=======
->>>>>>> 1bc5d9bb
 def test_import_from_directory():
     # relative imports
     assert type(
